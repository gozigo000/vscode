--- conflicted
+++ resolved
@@ -392,11 +392,7 @@
 		return TPromise.as(null);
 	}
 
-<<<<<<< HEAD
-	openWindow(windowId: number, paths: URI[], options?: { forceNewWindow?: boolean, forceReuseWindow?: boolean, forceOpenWorkspaceAsFile?: boolean }): TPromise<void> {
-=======
-	openWindow(windowId: number, paths: string[], options?: { forceNewWindow?: boolean, forceReuseWindow?: boolean, forceOpenWorkspaceAsFile?: boolean, args?: ParsedArgs }): TPromise<void> {
->>>>>>> e7058655
+	openWindow(windowId: number, paths: URI[], options?: { forceNewWindow?: boolean, forceReuseWindow?: boolean, forceOpenWorkspaceAsFile?: boolean, args?: ParsedArgs }): TPromise<void> {
 		this.logService.trace('windowsService#openWindow');
 		if (!paths || !paths.length) {
 			return TPromise.as(null);
@@ -405,13 +401,8 @@
 		this.windowsMainService.open({
 			context: OpenContext.API,
 			contextWindowId: windowId,
-<<<<<<< HEAD
-			cli: this.environmentService.args,
 			urisToOpen: paths,
-=======
 			cli: options && options.args ? { ...this.environmentService.args, ...options.args } : this.environmentService.args,
-			pathsToOpen: paths,
->>>>>>> e7058655
 			forceNewWindow: options && options.forceNewWindow,
 			forceReuseWindow: options && options.forceReuseWindow,
 			forceOpenWorkspaceAsFile: options && options.forceOpenWorkspaceAsFile
