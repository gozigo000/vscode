{
	"": [
		"--------------------------------------------------------------------------------------------",
		"Copyright (c) Microsoft Corporation. All rights reserved.",
		"Licensed under the MIT License. See License.txt in the project root for license information.",
		"--------------------------------------------------------------------------------------------",
		"Do not edit this file. It is machine generated."
	],
	"completeInEnglish": "Füllen Sie das Formular auf Englisch aus.",
	"issueTypeLabel": "Dies ist",
	"issueSourceLabel": "Datei auf",
	"vscode": "Visual Studio Code",
	"extension": "Eine Erweiterung",
	"disableExtensionsLabelText": "Versuchen Sie, das Problem nach {0} zu reproduzieren. Wenn das Problem nur bei aktiven Erweiterungen reproduziert werden kann, besteht wahrscheinlich ein Problem bei einer Erweiterung.",
	"disableExtensions": "Alle Erweiterungen werden deaktiviert, und das Fenster wird neu geladen",
	"chooseExtension": "Erweiterung",
	"issueTitleLabel": "Titel",
	"issueTitleRequired": "Geben Sie einen Titel ein.",
	"titleLengthValidation": "Der Titel ist zu lang.",
<<<<<<< HEAD
	"details": "Geben Sie Details ein."
=======
	"details": "Geben Sie Details ein.",
	"sendSystemInfo": "Meine Systeminformationen einschließen ({0})",
	"show": "Anzeigen",
	"sendProcessInfo": "Meine derzeit ausgeführten Prozesse einschließen ({0})",
	"sendWorkspaceInfo": "Metadaten zu meinem Arbeitsbereich einschließen ({0})",
	"sendExtensions": "Meine aktivierten Erweiterungen einschließen ({0})",
	"sendSearchedExtensions": "Gesuchte Erweiterungen senden ({0})",
	"sendSettingsSearchDetails": "Details der Einstellungssuche senden ({0})"
>>>>>>> 8647b7c1
}<|MERGE_RESOLUTION|>--- conflicted
+++ resolved
@@ -17,9 +17,6 @@
 	"issueTitleLabel": "Titel",
 	"issueTitleRequired": "Geben Sie einen Titel ein.",
 	"titleLengthValidation": "Der Titel ist zu lang.",
-<<<<<<< HEAD
-	"details": "Geben Sie Details ein."
-=======
 	"details": "Geben Sie Details ein.",
 	"sendSystemInfo": "Meine Systeminformationen einschließen ({0})",
 	"show": "Anzeigen",
@@ -28,5 +25,4 @@
 	"sendExtensions": "Meine aktivierten Erweiterungen einschließen ({0})",
 	"sendSearchedExtensions": "Gesuchte Erweiterungen senden ({0})",
 	"sendSettingsSearchDetails": "Details der Einstellungssuche senden ({0})"
->>>>>>> 8647b7c1
 }